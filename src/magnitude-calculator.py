import os
import pandas as pd
import numpy as np
from tensorflow.keras.models import Model
from tensorflow.keras.layers import Input, Conv2D, MaxPooling2D, Flatten, Dense, LSTM, concatenate, Dropout
from tensorflow.keras.preprocessing.image import load_img, img_to_array
from sklearn.model_selection import train_test_split
from sklearn.preprocessing import StandardScaler
from tensorflow.keras.preprocessing.sequence import pad_sequences
from tensorflow.keras.callbacks import ReduceLROnPlateau, EarlyStopping
from sklearn.utils.class_weight import compute_class_weight
from tensorflow.keras.regularizers import l2
import matplotlib.pyplot as plt
from obspy import read

# Helper function to load time-series data (CSV files) with truncation
def loadcsv_data(file_path, max_time_steps=1000):
<<<<<<< HEAD

# Load your data (time_rel and velocity columns)
    df = pd.read_csv('./data/lunar/test/data/S12_GradeB/xa.s12.00.mhz.1969-12-16HR00_evid00006.csv')  # Load your data here

    # Limit to max_time_steps
    time_series_data = df['velocity_normalized'].values[:max_time_steps].reshape(-1, 1)
    return time_series_data

# Helper function to load images (plots)
def load_image(file_path, target_size=(224, 224)):
    img = load_img(file_path, target_size=target_size)
    img_array = img_to_array(img) / 255.0  # Normalize pixel values to [0, 1]
    return img_array

# Helper function to load MSEED data
def load_mseed_data(mseed_file_path, max_time_steps=1000):
    try:
        st = read(mseed_file_path)  # Load the MSEED file
        tr = st[0]  # Assuming we're working with the first trace (for simplicity)
        data = tr.data[:max_time_steps]  # Truncate the data to max_time_steps
        data = data / np.max(np.abs(data))  # Normalize the waveform data
        return data.reshape(-1, 1)  # Return as 2D array (for consistency with CSV)
    except Exception as e:
        print(f"Error loading MSEED file {mseed_file_path}: {e}")
        return None

# Function to recursively find CSV files in all subfolders
def find_csv_in_subfolders(root_folder):
    csv_files = []
    for dirpath, _, filenames in os.walk(root_folder):
        for filename in filenames:
            if filename.endswith('.csv'):
                csv_files.append(os.path.join(dirpath, filename))
    return csv_files

# Function to remove .csv or .mseed extension if present and append .csv
def ensure_csv_extension(filename):
    # Check if it ends with .csv or .mseed and remove those specific extensions
    if filename.endswith('.csv') or filename.endswith('.mseed'):
        filename = filename.rsplit('.', 1)[0]  # Remove the last extension part (.csv or .mseed)
    
    # Append .csv extension
    return filename + '.csv'

# Function to load datasets with the actual folder structure and limited time steps for CSV
def load_datasets_with_mseed(data_path, catalog_path, csv_limit=None, limit=None, max_time_steps=1000):
    image_data, csv_data, mseed_data, labels = [], [], [], []
    csv_count = 0

    # Check if the catalog path exists
    if not os.path.exists(catalog_path):
        print(f"Catalog path does not exist: {catalog_path}")
        return None, None, None, None

    # Check if the plots folder exists where images are stored
    plots_path = os.path.join(data_path, 'plots')
    if not os.path.exists(plots_path):
        print(f"Plots directory does not exist: {plots_path}")
        return None, None, None, None

    # Recursively search for CSV files in the 'data' subfolders
    csv_files = find_csv_in_subfolders(os.path.join(data_path, 'data'))
    if not csv_files:
        print(f"No CSV files found in {os.path.join(data_path, 'data')}")
        return None, None, None, None

    # Load the catalog files
    catalog_files = [file for file in os.listdir(catalog_path) if file.endswith('.csv')]
    if not catalog_files:
        print(f"No catalog CSV files found in {catalog_path}")
        return None, None, None, None

    catalog = pd.concat([pd.read_csv(os.path.join(catalog_path, file)) for file in catalog_files], ignore_index=True)

    for i, row in catalog.iterrows():
        if limit and i >= limit:
            break

        filename = ensure_csv_extension(row['filename']) # Append .csv extension

        # Extract the numeric part of the 'evid' column and use it as the label
        evid_numeric = int(row['evid'].replace('evid', ''))
        label = 1 if evid_numeric % 2 == 0 else 0  # Example: label based on whether 'evid' is even or odd

        # Load the image from the 'plots' folder
        image_file = filename.replace('.csv', '.png')
        image_path = os.path.join(plots_path, image_file)
        if os.path.exists(image_path):
            img = load_image(image_path)
        else:
            print(f"Image file not found: {image_path}")
            continue  # Skip this sample if the image is missing

        # Find the CSV file in any of the subfolders within 'data'
        csv_file_path = None
        for csv_file in csv_files:
            if os.path.basename(csv_file) == filename:
                csv_file_path = csv_file
                break

        if csv_file_path:
            if csv_limit and csv_count >= csv_limit:
                print(f"Reached CSV limit of {csv_limit}. Skipping additional CSV files.")
                break
            time_series = load_csv_data(csv_file_path, max_time_steps)  # Truncate time series to max_time_steps
            csv_count += 1
        else:
            print(f"CSV file not found for: {filename}")
            continue  # Skip this sample if the CSV file is missing

        # Load the corresponding MSEED file (assumed to have the same base filename)
        mseed_file_path = csv_file_path.replace('.csv', '.mseed')
        if os.path.exists(mseed_file_path):
            mseed_series = load_mseed_data(mseed_file_path, max_time_steps)
            if mseed_series is None:
                continue  # Skip if MSEED file couldn't be loaded
        else:
            print(f"MSEED file not found: {mseed_file_path}")
            continue

        # Add the data to the lists
        image_data.append(img)
        csv_data.append(time_series)
        mseed_data.append(mseed_series)
        labels.append(label)

    if not image_data or not csv_data or not labels:
        raise ValueError("No data was loaded. Please check the file paths and ensure the dataset is properly formatted.")

    # Ensure consistent lengths across all datasets
    min_length = min(len(image_data), len(csv_data), len(mseed_data), len(labels))

    print(f"Number of samples: images={len(image_data)}, csvs={len(csv_data)}, mseeds={len(mseed_data)}, labels={len(labels)}")
    
    # Keep only the first `min_length` samples from each list to ensure consistency
    image_data = image_data[:min_length]
    csv_data = csv_data[:min_length]
    mseed_data = mseed_data[:min_length]
    labels = labels[:min_length]

    # Pad the time-series data so that all sequences have the same length
    csv_data_padded = pad_sequences(csv_data, padding='post', dtype='float32')
    mseed_data_padded = pad_sequences(mseed_data, padding='post', dtype='float32')

    return np.array(image_data), np.array(csv_data_padded), np.array(mseed_data_padded), np.array(labels)

# CNN model for image data
def create_cnn(input_shape):
    cnn_input = Input(shape=input_shape)
    x = Conv2D(64, (3, 3), activation='relu', kernel_regularizer=l2(0.001))(cnn_input)
    x = MaxPooling2D(pool_size=(2, 2))(x)
    x = Dropout(0.3)(x)
    x = Conv2D(128, (3, 3), activation='relu', kernel_regularizer=l2(0.001))(x)
    x = MaxPooling2D(pool_size=(2, 2))(x)
    x = Dropout(0.3)(x)
    x = Conv2D(256, (3, 3), activation='relu', kernel_regularizer=l2(0.001))(x)
    x = MaxPooling2D(pool_size=(2, 2))(x)
    x = Dropout(0.3)(x)
    x = Flatten()(x)
    x = Dense(128, activation='relu', kernel_regularizer=l2(0.001))(x)
    x = Dropout(0.5)(x)
    cnn_output = Dense(64, activation='relu')(x)
    
    return Model(inputs=cnn_input, outputs=cnn_output)

# LSTM model for time-series (CSV/MSEED) data
def create_lstm(input_shape):
    lstm_input = Input(shape=input_shape)
    x = LSTM(128, return_sequences=True)(lstm_input)
    x = Dropout(0.3)(x)
    x = LSTM(64)(x)
    x = Dropout(0.3)(x)
    lstm_output = Dense(64, activation='relu')(x)
    
    return Model(inputs=lstm_input, outputs=lstm_output)

# Function to create a combined model with image, CSV, and MSEED inputs
def create_combined_model(cnn_input_shape, lstm_input_shape, mseed_input_shape):
    cnn_model = create_cnn(cnn_input_shape)
    lstm_csv_model = create_lstm(lstm_input_shape)  # For CSV data
    lstm_mseed_model = create_lstm(mseed_input_shape)  # For MSEED data

    # Combine CNN, CSV LSTM, and MSEED LSTM models
    combined = concatenate([cnn_model.output, lstm_csv_model.output, lstm_mseed_model.output])

    x = Dense(64, activation='relu', kernel_regularizer=l2(0.001))(combined)
    x = Dropout(0.5)(x)
    final_output = Dense(1, activation='sigmoid')(x)

    model = Model(inputs=[cnn_model.input, lstm_csv_model.input, lstm_mseed_model.input], outputs=final_output)
    model.compile(optimizer='adam', loss='binary_crossentropy', metrics=['accuracy'])
    
    return model

# Function to load lunar test datasets (without images, only CSV and MSEED data)
def load_lunar_test_data(test_data_path, max_time_steps=1000):
    csv_data, mseed_data = [], []
    
=======
    df = pd.read_csv(file_path)
    scaler = StandardScaler()
    if 'velocity(m/s)' in df.columns:
        df['velocity_normalized'] = scaler.fit_transform(df[['velocity(m/s)']])
    else:
        df['velocity_normalized'] = scaler.fit_transform(df[df.columns[1:2]])  # Assume second column is velocity

    # Limit to max_time_steps
    time_series_data = df['velocity_normalized'].values[:max_time_steps].reshape(-1, 1)
    return time_series_data

# Helper function to load images (plots)
def load_image(file_path, target_size=(224, 224)):
    img = load_img(file_path, target_size=target_size)
    img_array = img_to_array(img) / 255.0  # Normalize pixel values to [0, 1]
    return img_array

# Helper function to load MSEED data
def load_mseed_data(mseed_file_path, max_time_steps=1000):
    try:
        st = read(mseed_file_path)  # Load the MSEED file
        tr = st[0]  # Assuming we're working with the first trace (for simplicity)
        data = tr.data[:max_time_steps]  # Truncate the data to max_time_steps
        data = data / np.max(np.abs(data))  # Normalize the waveform data
        return data.reshape(-1, 1)  # Return as 2D array (for consistency with CSV)
    except Exception as e:
        print(f"Error loading MSEED file {mseed_file_path}: {e}")
        return None

# Function to recursively find CSV files in all subfolders
def find_csv_in_subfolders(root_folder):
    csv_files = []
    for dirpath, _, filenames in os.walk(root_folder):
        for filename in filenames:
            if filename.endswith('.csv'):
                csv_files.append(os.path.join(dirpath, filename))
    return csv_files

# Function to remove .csv or .mseed extension if present and append .csv
def ensure_csv_extension(filename):
    # Check if it ends with .csv or .mseed and remove those specific extensions
    if filename.endswith('.csv') or filename.endswith('.mseed'):
        filename = filename.rsplit('.', 1)[0]  # Remove the last extension part (.csv or .mseed)
    
    # Append .csv extension
    return filename + '.csv'

# Function to load datasets with the actual folder structure and limited time steps for CSV
def load_datasets_with_mseed(data_path, catalog_path, csv_limit=None, limit=None, max_time_steps=1000):
    image_data, csv_data, mseed_data, labels = [], [], [], []
    csv_count = 0

    # Check if the catalog path exists
    if not os.path.exists(catalog_path):
        print(f"Catalog path does not exist: {catalog_path}")
        return None, None, None, None

    # Check if the plots folder exists where images are stored
    plots_path = os.path.join(data_path, 'plots')
    if not os.path.exists(plots_path):
        print(f"Plots directory does not exist: {plots_path}")
        return None, None, None, None

    # Recursively search for CSV files in the 'data' subfolders
    csv_files = find_csv_in_subfolders(os.path.join(data_path, 'data'))
    if not csv_files:
        print(f"No CSV files found in {os.path.join(data_path, 'data')}")
        return None, None, None, None

    # Load the catalog files
    catalog_files = [file for file in os.listdir(catalog_path) if file.endswith('.csv')]
    if not catalog_files:
        print(f"No catalog CSV files found in {catalog_path}")
        return None, None, None, None

    catalog = pd.concat([pd.read_csv(os.path.join(catalog_path, file)) for file in catalog_files], ignore_index=True)

    for i, row in catalog.iterrows():
        if limit and i >= limit:
            break

        filename = ensure_csv_extension(row['filename']) # Append .csv extension

        # Extract the numeric part of the 'evid' column and use it as the label
        evid_numeric = int(row['evid'].replace('evid', ''))
        label = 1 if evid_numeric % 2 == 0 else 0  # Example: label based on whether 'evid' is even or odd

        # Load the image from the 'plots' folder
        image_file = filename.replace('.csv', '.png')
        image_path = os.path.join(plots_path, image_file)
        if os.path.exists(image_path):
            img = load_image(image_path)
        else:
            print(f"Image file not found: {image_path}")
            continue  # Skip this sample if the image is missing

        # Find the CSV file in any of the subfolders within 'data'
        csv_file_path = None
        for csv_file in csv_files:
            if os.path.basename(csv_file) == filename:
                csv_file_path = csv_file
                break

        if csv_file_path:
            if csv_limit and csv_count >= csv_limit:
                print(f"Reached CSV limit of {csv_limit}. Skipping additional CSV files.")
                break
            time_series = load_csv_data(csv_file_path, max_time_steps)  # Truncate time series to max_time_steps
            csv_count += 1
        else:
            print(f"CSV file not found for: {filename}")
            continue  # Skip this sample if the CSV file is missing

        # Load the corresponding MSEED file (assumed to have the same base filename)
        mseed_file_path = csv_file_path.replace('.csv', '.mseed')
        if os.path.exists(mseed_file_path):
            mseed_series = load_mseed_data(mseed_file_path, max_time_steps)
            if mseed_series is None:
                continue  # Skip if MSEED file couldn't be loaded
        else:
            print(f"MSEED file not found: {mseed_file_path}")
            continue

        # Add the data to the lists
        image_data.append(img)
        csv_data.append(time_series)
        mseed_data.append(mseed_series)
        labels.append(label)

    if not image_data or not csv_data or not labels:
        raise ValueError("No data was loaded. Please check the file paths and ensure the dataset is properly formatted.")

    # Ensure consistent lengths across all datasets
    min_length = min(len(image_data), len(csv_data), len(mseed_data), len(labels))

    print(f"Number of samples: images={len(image_data)}, csvs={len(csv_data)}, mseeds={len(mseed_data)}, labels={len(labels)}")
    
    # Keep only the first `min_length` samples from each list to ensure consistency
    image_data = image_data[:min_length]
    csv_data = csv_data[:min_length]
    mseed_data = mseed_data[:min_length]
    labels = labels[:min_length]

    # Pad the time-series data so that all sequences have the same length
    csv_data_padded = pad_sequences(csv_data, padding='post', dtype='float32')
    mseed_data_padded = pad_sequences(mseed_data, padding='post', dtype='float32')

    return np.array(image_data), np.array(csv_data_padded), np.array(mseed_data_padded), np.array(labels)

# CNN model for image data
def create_cnn(input_shape):
    cnn_input = Input(shape=input_shape)
    x = Conv2D(64, (3, 3), activation='relu', kernel_regularizer=l2(0.001))(cnn_input)
    x = MaxPooling2D(pool_size=(2, 2))(x)
    x = Dropout(0.3)(x)
    x = Conv2D(128, (3, 3), activation='relu', kernel_regularizer=l2(0.001))(x)
    x = MaxPooling2D(pool_size=(2, 2))(x)
    x = Dropout(0.3)(x)
    x = Conv2D(256, (3, 3), activation='relu', kernel_regularizer=l2(0.001))(x)
    x = MaxPooling2D(pool_size=(2, 2))(x)
    x = Dropout(0.3)(x)
    x = Flatten()(x)
    x = Dense(128, activation='relu', kernel_regularizer=l2(0.001))(x)
    x = Dropout(0.5)(x)
    cnn_output = Dense(64, activation='relu')(x)
    
    return Model(inputs=cnn_input, outputs=cnn_output)

# LSTM model for time-series (CSV/MSEED) data
def create_lstm(input_shape):
    lstm_input = Input(shape=input_shape)
    x = LSTM(128, return_sequences=True)(lstm_input)
    x = Dropout(0.3)(x)
    x = LSTM(64)(x)
    x = Dropout(0.3)(x)
    lstm_output = Dense(64, activation='relu')(x)
    
    return Model(inputs=lstm_input, outputs=lstm_output)

# Function to create a combined model with image, CSV, and MSEED inputs
def create_combined_model(cnn_input_shape, lstm_input_shape, mseed_input_shape):
    cnn_model = create_cnn(cnn_input_shape)
    lstm_csv_model = create_lstm(lstm_input_shape)  # For CSV data
    lstm_mseed_model = create_lstm(mseed_input_shape)  # For MSEED data

    # Combine CNN, CSV LSTM, and MSEED LSTM models
    combined = concatenate([cnn_model.output, lstm_csv_model.output, lstm_mseed_model.output])

    x = Dense(64, activation='relu', kernel_regularizer=l2(0.001))(combined)
    x = Dropout(0.5)(x)
    final_output = Dense(1, activation='sigmoid')(x)

    model = Model(inputs=[cnn_model.input, lstm_csv_model.input, lstm_mseed_model.input], outputs=final_output)
    model.compile(optimizer='adam', loss='binary_crossentropy', metrics=['accuracy'])
    
    return model

# Function to load lunar test datasets (without images, only CSV and MSEED data)
def load_lunar_test_data(test_data_path, max_time_steps=1000):
    csv_data, mseed_data = [], []
    
>>>>>>> c3bd47a7
    # Recursively search for CSV files in the 'data' subfolders
    csv_files = find_csv_in_subfolders(os.path.join(test_data_path, 'data'))
    if not csv_files:
        print(f"No CSV files found in {os.path.join(test_data_path, 'data')}")
        return None, None

    for csv_file_path in csv_files:
        # Load the CSV data
        time_series = load_csv_data(csv_file_path, max_time_steps)

        # Load the corresponding MSEED file (assumed to have the same base filename)
        mseed_file_path = csv_file_path.replace('.csv', '.mseed')
        if os.path.exists(mseed_file_path):
            mseed_series = load_mseed_data(mseed_file_path, max_time_steps)
            if mseed_series is None:
                continue  # Skip if MSEED file couldn't be loaded
        else:
            print(f"MSEED file not found: {mseed_file_path}")
            continue

        # Add the data to the lists
        csv_data.append(time_series)
        mseed_data.append(mseed_series)

    if not csv_data or not mseed_data:
        print("No test data was loaded.")
        return None, None

    # Pad the time-series data so that all sequences have the same length
    csv_data_padded = pad_sequences(csv_data, padding='post', dtype='float32')
    mseed_data_padded = pad_sequences(mseed_data, padding='post', dtype='float32')

    return np.array(csv_data_padded), np.array(mseed_data_padded)

# Function to create an LSTM-only model for testing (since no images are available during test)
def create_lstm_only_model(lstm_input_shape, mseed_input_shape):
    lstm_csv_model = create_lstm(lstm_input_shape)  # For CSV data
    lstm_mseed_model = create_lstm(mseed_input_shape)  # For MSEED data

    # Combine the LSTM models (CSV and MSEED)
    combined = concatenate([lstm_csv_model.output, lstm_mseed_model.output])

    x = Dense(64, activation='relu', kernel_regularizer=l2(0.001))(combined)
    x = Dropout(0.5)(x)
    final_output = Dense(1, activation='sigmoid')(x)

    model = Model(inputs=[lstm_csv_model.input, lstm_mseed_model.input], outputs=final_output)
    model.compile(optimizer='adam', loss='binary_crossentropy', metrics=['accuracy'])
    
    return model

def evaluate_on_test_data():
    # Define the test data path
    LUNAR_TEST_PATH = os.path.join("data", "lunar", "test")

    # Load the lunar test dataset
    print("Loading lunar test data...")
    test_csv_data, test_mseed_data = load_lunar_test_data(LUNAR_TEST_PATH, max_time_steps=1000)

    if test_csv_data is None or test_mseed_data is None:
        print("Failed to load test data. Exiting.")
        return

    # CNN input shape: (224, 224, 3) for images (even if you won't use images during testing)
    cnn_input_shape = (224, 224, 3)
    # LSTM input shape: (1000, 1) for CSV and MSEED data
    lstm_input_shape = (1000, 1)
    mseed_input_shape = (1000, 1)

    # Create the full combined model (CNN + LSTM)
    combined_model = create_combined_model(cnn_input_shape, lstm_input_shape, mseed_input_shape)

    # Load the saved combined model's weights
    combined_model.load_weights('combined_model_mseed_integration.weights.h5')

    # Predict on the test data (just pass zeros for images)
    dummy_images = np.zeros((test_csv_data.shape[0], 224, 224, 3))  # Dummy image data
    predictions = combined_model.predict([dummy_images, test_csv_data, test_mseed_data], verbose=1)

    # Display the predictions
    for i, prediction in enumerate(predictions):
        print(f"Test Sample {i + 1}: Predicted Value: {prediction[0]}")

# Main function to load data, train, and test the model
def main():
    # Define folder paths for lunar data only
    LUNAR_TRAINING_PATH = os.path.join("data", "lunar", "training")

    # Load lunar training datasets with CSV and MSEED data
    print("Loading lunar data...")
    lunar_image_data, lunar_csv_data, lunar_mseed_data, lunar_labels = load_datasets_with_mseed(
        LUNAR_TRAINING_PATH, 
        os.path.join(LUNAR_TRAINING_PATH, 'catalogs'), 
        csv_limit=100,  # Increased to 100 CSV files for more data
        max_time_steps=1000
    )

    if lunar_image_data is None or lunar_csv_data is None or lunar_labels is None:
        print("Failed to load training data. Exiting.")
        return

    # Split the lunar data into training and validation sets
    X_train_img, X_val_img, X_train_csv, X_val_csv, X_train_mseed, X_val_mseed, y_train, y_val = train_test_split(
        lunar_image_data, lunar_csv_data, lunar_mseed_data, lunar_labels, test_size=0.2, random_state=42)

    # Compute class weights to handle class imbalance
    class_weights = compute_class_weight(class_weight='balanced', classes=np.unique(y_train), y=y_train)
    class_weights_dict = dict(enumerate(class_weights))
    print("Class weights:", class_weights_dict)

    # CNN input shape: (224, 224, 3) for images
    cnn_input_shape = (224, 224, 3)
    # LSTM input shape: (1000, 1) for truncated time-series data (CSV)
    lstm_input_shape = (1000, 1)
    # LSTM input shape: (1000, 1) for truncated MSEED time-series data
    mseed_input_shape = (1000, 1)

    # Create and compile the combined model
    combined_model = create_combined_model(cnn_input_shape, lstm_input_shape, mseed_input_shape)

    # Learning rate scheduler and early stopping
    lr_scheduler = ReduceLROnPlateau(monitor='val_loss', factor=0.5, patience=3, verbose=1, min_lr=1e-6)
    early_stopping = EarlyStopping(monitor='val_loss', patience=5, restore_best_weights=True)

    # Train the combined model
    combined_model.fit(
        [X_train_img, X_train_csv, X_train_mseed], y_train,
        epochs=50,  # Increased epochs for better training
        batch_size=16,  # Reduced batch size
        validation_data=([X_val_img, X_val_csv, X_val_mseed], y_val),
        class_weight=class_weights_dict,
        callbacks=[lr_scheduler, early_stopping]
    )

    # Save the entire combined model's weights
    combined_model.save_weights('combined_model_mseed_integration.weights.h5')
    print("Combined model weights saved.")

    # Evaluate the model on lunar test data
    evaluate_on_test_data()

if __name__ == "__main__":
    main()
<|MERGE_RESOLUTION|>--- conflicted
+++ resolved
@@ -15,10 +15,12 @@
 
 # Helper function to load time-series data (CSV files) with truncation
 def loadcsv_data(file_path, max_time_steps=1000):
-<<<<<<< HEAD
-
-# Load your data (time_rel and velocity columns)
-    df = pd.read_csv('./data/lunar/test/data/S12_GradeB/xa.s12.00.mhz.1969-12-16HR00_evid00006.csv')  # Load your data here
+    df = pd.read_csv(file_path)
+    scaler = StandardScaler()
+    if 'velocity(m/s)' in df.columns:
+        df['velocity_normalized'] = scaler.fit_transform(df[['velocity(m/s)']])
+    else:
+        df['velocity_normalized'] = scaler.fit_transform(df[df.columns[1:2]])  # Assume second column is velocity
 
     # Limit to max_time_steps
     time_series_data = df['velocity_normalized'].values[:max_time_steps].reshape(-1, 1)
@@ -214,119 +216,15 @@
 def load_lunar_test_data(test_data_path, max_time_steps=1000):
     csv_data, mseed_data = [], []
     
-=======
-    df = pd.read_csv(file_path)
-    scaler = StandardScaler()
-    if 'velocity(m/s)' in df.columns:
-        df['velocity_normalized'] = scaler.fit_transform(df[['velocity(m/s)']])
-    else:
-        df['velocity_normalized'] = scaler.fit_transform(df[df.columns[1:2]])  # Assume second column is velocity
-
-    # Limit to max_time_steps
-    time_series_data = df['velocity_normalized'].values[:max_time_steps].reshape(-1, 1)
-    return time_series_data
-
-# Helper function to load images (plots)
-def load_image(file_path, target_size=(224, 224)):
-    img = load_img(file_path, target_size=target_size)
-    img_array = img_to_array(img) / 255.0  # Normalize pixel values to [0, 1]
-    return img_array
-
-# Helper function to load MSEED data
-def load_mseed_data(mseed_file_path, max_time_steps=1000):
-    try:
-        st = read(mseed_file_path)  # Load the MSEED file
-        tr = st[0]  # Assuming we're working with the first trace (for simplicity)
-        data = tr.data[:max_time_steps]  # Truncate the data to max_time_steps
-        data = data / np.max(np.abs(data))  # Normalize the waveform data
-        return data.reshape(-1, 1)  # Return as 2D array (for consistency with CSV)
-    except Exception as e:
-        print(f"Error loading MSEED file {mseed_file_path}: {e}")
-        return None
-
-# Function to recursively find CSV files in all subfolders
-def find_csv_in_subfolders(root_folder):
-    csv_files = []
-    for dirpath, _, filenames in os.walk(root_folder):
-        for filename in filenames:
-            if filename.endswith('.csv'):
-                csv_files.append(os.path.join(dirpath, filename))
-    return csv_files
-
-# Function to remove .csv or .mseed extension if present and append .csv
-def ensure_csv_extension(filename):
-    # Check if it ends with .csv or .mseed and remove those specific extensions
-    if filename.endswith('.csv') or filename.endswith('.mseed'):
-        filename = filename.rsplit('.', 1)[0]  # Remove the last extension part (.csv or .mseed)
-    
-    # Append .csv extension
-    return filename + '.csv'
-
-# Function to load datasets with the actual folder structure and limited time steps for CSV
-def load_datasets_with_mseed(data_path, catalog_path, csv_limit=None, limit=None, max_time_steps=1000):
-    image_data, csv_data, mseed_data, labels = [], [], [], []
-    csv_count = 0
-
-    # Check if the catalog path exists
-    if not os.path.exists(catalog_path):
-        print(f"Catalog path does not exist: {catalog_path}")
-        return None, None, None, None
-
-    # Check if the plots folder exists where images are stored
-    plots_path = os.path.join(data_path, 'plots')
-    if not os.path.exists(plots_path):
-        print(f"Plots directory does not exist: {plots_path}")
-        return None, None, None, None
-
     # Recursively search for CSV files in the 'data' subfolders
-    csv_files = find_csv_in_subfolders(os.path.join(data_path, 'data'))
+    csv_files = find_csv_in_subfolders(os.path.join(test_data_path, 'data'))
     if not csv_files:
-        print(f"No CSV files found in {os.path.join(data_path, 'data')}")
-        return None, None, None, None
-
-    # Load the catalog files
-    catalog_files = [file for file in os.listdir(catalog_path) if file.endswith('.csv')]
-    if not catalog_files:
-        print(f"No catalog CSV files found in {catalog_path}")
-        return None, None, None, None
-
-    catalog = pd.concat([pd.read_csv(os.path.join(catalog_path, file)) for file in catalog_files], ignore_index=True)
-
-    for i, row in catalog.iterrows():
-        if limit and i >= limit:
-            break
-
-        filename = ensure_csv_extension(row['filename']) # Append .csv extension
-
-        # Extract the numeric part of the 'evid' column and use it as the label
-        evid_numeric = int(row['evid'].replace('evid', ''))
-        label = 1 if evid_numeric % 2 == 0 else 0  # Example: label based on whether 'evid' is even or odd
-
-        # Load the image from the 'plots' folder
-        image_file = filename.replace('.csv', '.png')
-        image_path = os.path.join(plots_path, image_file)
-        if os.path.exists(image_path):
-            img = load_image(image_path)
-        else:
-            print(f"Image file not found: {image_path}")
-            continue  # Skip this sample if the image is missing
-
-        # Find the CSV file in any of the subfolders within 'data'
-        csv_file_path = None
-        for csv_file in csv_files:
-            if os.path.basename(csv_file) == filename:
-                csv_file_path = csv_file
-                break
-
-        if csv_file_path:
-            if csv_limit and csv_count >= csv_limit:
-                print(f"Reached CSV limit of {csv_limit}. Skipping additional CSV files.")
-                break
-            time_series = load_csv_data(csv_file_path, max_time_steps)  # Truncate time series to max_time_steps
-            csv_count += 1
-        else:
-            print(f"CSV file not found for: {filename}")
-            continue  # Skip this sample if the CSV file is missing
+        print(f"No CSV files found in {os.path.join(test_data_path, 'data')}")
+        return None, None
+
+    for csv_file_path in csv_files:
+        # Load the CSV data
+        time_series = load_csv_data(csv_file_path, max_time_steps)
 
         # Load the corresponding MSEED file (assumed to have the same base filename)
         mseed_file_path = csv_file_path.replace('.csv', '.mseed')
@@ -339,105 +237,6 @@
             continue
 
         # Add the data to the lists
-        image_data.append(img)
-        csv_data.append(time_series)
-        mseed_data.append(mseed_series)
-        labels.append(label)
-
-    if not image_data or not csv_data or not labels:
-        raise ValueError("No data was loaded. Please check the file paths and ensure the dataset is properly formatted.")
-
-    # Ensure consistent lengths across all datasets
-    min_length = min(len(image_data), len(csv_data), len(mseed_data), len(labels))
-
-    print(f"Number of samples: images={len(image_data)}, csvs={len(csv_data)}, mseeds={len(mseed_data)}, labels={len(labels)}")
-    
-    # Keep only the first `min_length` samples from each list to ensure consistency
-    image_data = image_data[:min_length]
-    csv_data = csv_data[:min_length]
-    mseed_data = mseed_data[:min_length]
-    labels = labels[:min_length]
-
-    # Pad the time-series data so that all sequences have the same length
-    csv_data_padded = pad_sequences(csv_data, padding='post', dtype='float32')
-    mseed_data_padded = pad_sequences(mseed_data, padding='post', dtype='float32')
-
-    return np.array(image_data), np.array(csv_data_padded), np.array(mseed_data_padded), np.array(labels)
-
-# CNN model for image data
-def create_cnn(input_shape):
-    cnn_input = Input(shape=input_shape)
-    x = Conv2D(64, (3, 3), activation='relu', kernel_regularizer=l2(0.001))(cnn_input)
-    x = MaxPooling2D(pool_size=(2, 2))(x)
-    x = Dropout(0.3)(x)
-    x = Conv2D(128, (3, 3), activation='relu', kernel_regularizer=l2(0.001))(x)
-    x = MaxPooling2D(pool_size=(2, 2))(x)
-    x = Dropout(0.3)(x)
-    x = Conv2D(256, (3, 3), activation='relu', kernel_regularizer=l2(0.001))(x)
-    x = MaxPooling2D(pool_size=(2, 2))(x)
-    x = Dropout(0.3)(x)
-    x = Flatten()(x)
-    x = Dense(128, activation='relu', kernel_regularizer=l2(0.001))(x)
-    x = Dropout(0.5)(x)
-    cnn_output = Dense(64, activation='relu')(x)
-    
-    return Model(inputs=cnn_input, outputs=cnn_output)
-
-# LSTM model for time-series (CSV/MSEED) data
-def create_lstm(input_shape):
-    lstm_input = Input(shape=input_shape)
-    x = LSTM(128, return_sequences=True)(lstm_input)
-    x = Dropout(0.3)(x)
-    x = LSTM(64)(x)
-    x = Dropout(0.3)(x)
-    lstm_output = Dense(64, activation='relu')(x)
-    
-    return Model(inputs=lstm_input, outputs=lstm_output)
-
-# Function to create a combined model with image, CSV, and MSEED inputs
-def create_combined_model(cnn_input_shape, lstm_input_shape, mseed_input_shape):
-    cnn_model = create_cnn(cnn_input_shape)
-    lstm_csv_model = create_lstm(lstm_input_shape)  # For CSV data
-    lstm_mseed_model = create_lstm(mseed_input_shape)  # For MSEED data
-
-    # Combine CNN, CSV LSTM, and MSEED LSTM models
-    combined = concatenate([cnn_model.output, lstm_csv_model.output, lstm_mseed_model.output])
-
-    x = Dense(64, activation='relu', kernel_regularizer=l2(0.001))(combined)
-    x = Dropout(0.5)(x)
-    final_output = Dense(1, activation='sigmoid')(x)
-
-    model = Model(inputs=[cnn_model.input, lstm_csv_model.input, lstm_mseed_model.input], outputs=final_output)
-    model.compile(optimizer='adam', loss='binary_crossentropy', metrics=['accuracy'])
-    
-    return model
-
-# Function to load lunar test datasets (without images, only CSV and MSEED data)
-def load_lunar_test_data(test_data_path, max_time_steps=1000):
-    csv_data, mseed_data = [], []
-    
->>>>>>> c3bd47a7
-    # Recursively search for CSV files in the 'data' subfolders
-    csv_files = find_csv_in_subfolders(os.path.join(test_data_path, 'data'))
-    if not csv_files:
-        print(f"No CSV files found in {os.path.join(test_data_path, 'data')}")
-        return None, None
-
-    for csv_file_path in csv_files:
-        # Load the CSV data
-        time_series = load_csv_data(csv_file_path, max_time_steps)
-
-        # Load the corresponding MSEED file (assumed to have the same base filename)
-        mseed_file_path = csv_file_path.replace('.csv', '.mseed')
-        if os.path.exists(mseed_file_path):
-            mseed_series = load_mseed_data(mseed_file_path, max_time_steps)
-            if mseed_series is None:
-                continue  # Skip if MSEED file couldn't be loaded
-        else:
-            print(f"MSEED file not found: {mseed_file_path}")
-            continue
-
-        # Add the data to the lists
         csv_data.append(time_series)
         mseed_data.append(mseed_series)
 
